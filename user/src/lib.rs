#![no_std]
#![feature(linkage)]
#![feature(panic_info_message)]
#![feature(alloc_error_handler)]
#![feature(core_intrinsics)]

#[macro_use]
pub mod console;
mod lang_items;
mod syscall;

extern crate alloc;
#[macro_use]
extern crate bitflags;

use alloc::vec::Vec;
use buddy_system_allocator::LockedHeap;
use syscall::*;

const USER_HEAP_SIZE: usize = 32768;

static mut HEAP_SPACE: [u8; USER_HEAP_SIZE] = [0; USER_HEAP_SIZE];

#[global_allocator]
static HEAP: LockedHeap = LockedHeap::empty();

#[alloc_error_handler]
pub fn handle_alloc_error(layout: core::alloc::Layout) -> ! {
    panic!("Heap allocation error, layout = {:?}", layout);
}

#[no_mangle]
#[link_section = ".text.entry"]
pub extern "C" fn _start(argc: usize, argv: usize) -> ! {
    unsafe {
        HEAP.lock()
            .init(HEAP_SPACE.as_ptr() as usize, USER_HEAP_SIZE);
    }
    let mut v: Vec<&'static str> = Vec::new();
    for i in 0..argc {
        let str_start =
            unsafe { ((argv + i * core::mem::size_of::<usize>()) as *const usize).read_volatile() };
        let len = (0usize..)
            .find(|i| unsafe { ((str_start + *i) as *const u8).read_volatile() == 0 })
            .unwrap();
        v.push(
            core::str::from_utf8(unsafe {
                core::slice::from_raw_parts(str_start as *const u8, len)
            })
            .unwrap(),
        );
    }
    exit(main(argc, v.as_slice()));
}

#[linkage = "weak"]
#[no_mangle]
fn main(_argc: usize, _argv: &[&str]) -> i32 {
    panic!("Cannot find main!");
}

bitflags! {
    pub struct OpenFlags: u32 {
        const RDONLY = 0;
        const WRONLY = 1 << 0;
        const RDWR = 1 << 1;
        const CREATE = 1 << 9;
        const TRUNC = 1 << 10;
    }
}

pub fn dup(fd: usize) -> isize {
    sys_dup(fd)
}
pub fn open(path: &str, flags: OpenFlags) -> isize {
    sys_open(path, flags.bits)
}
pub fn close(fd: usize) -> isize {
    sys_close(fd)
}
pub fn pipe(pipe_fd: &mut [usize]) -> isize {
    sys_pipe(pipe_fd)
}
pub fn read(fd: usize, buf: &mut [u8]) -> isize {
    sys_read(fd, buf)
}
pub fn write(fd: usize, buf: &[u8]) -> isize {
    sys_write(fd, buf)
}
pub fn exit(exit_code: i32) -> ! {
    sys_exit(exit_code);
}
pub fn yield_() -> isize {
    sys_yield()
}
pub fn get_time() -> isize {
    sys_get_time()
}
pub fn getpid() -> isize {
    sys_getpid()
}
pub fn fork() -> isize {
    sys_fork()
}
pub fn exec(path: &str, args: &[*const u8]) -> isize {
    sys_exec(path, args)
}
pub fn wait(exit_code: &mut i32) -> isize {
    loop {
        match sys_waitpid(-1, exit_code as *mut _) {
            -2 => {
                yield_();
            }
            // -1 or a real pid
            exit_pid => return exit_pid,
        }
    }
}

pub fn waitpid(pid: usize, exit_code: &mut i32) -> isize {
    loop {
        match sys_waitpid(pid as isize, exit_code as *mut _) {
            -2 => {
                yield_();
            }
            // -1 or a real pid
            exit_pid => return exit_pid,
        }
    }
}

pub fn waitpid_nb(pid: usize, exit_code: &mut i32) -> isize {
    sys_waitpid(pid as isize, exit_code as *mut _)
}

bitflags! {
    pub struct SignalFlags: i32 {
        const SIGINT    = 1 << 2;
        const SIGILL    = 1 << 4;
        const SIGABRT   = 1 << 6;
        const SIGFPE    = 1 << 8;
        const SIGSEGV   = 1 << 11;
    }
}

pub fn kill(pid: usize, signal: i32) -> isize {
    sys_kill(pid, signal)
}

pub fn sleep(sleep_ms: usize) {
    sys_sleep(sleep_ms);
}

pub fn thread_create(entry: usize, arg: usize) -> isize {
    sys_thread_create(entry, arg)
}
pub fn gettid() -> isize {
    sys_gettid()
}
pub fn waittid(tid: usize) -> isize {
    loop {
        match sys_waittid(tid) {
            -2 => {
                yield_();
            }
            exit_code => return exit_code,
        }
    }
}

pub fn mutex_create() -> isize {
    sys_mutex_create(false)
}
pub fn mutex_blocking_create() -> isize {
    sys_mutex_create(true)
}
pub fn mutex_lock(mutex_id: usize) {
    sys_mutex_lock(mutex_id);
}
pub fn mutex_unlock(mutex_id: usize) {
    sys_mutex_unlock(mutex_id);
}
pub fn semaphore_create(res_count: usize) -> isize {
    sys_semaphore_create(res_count)
}
pub fn semaphore_up(sem_id: usize) {
    sys_semaphore_up(sem_id);
}
pub fn semaphore_down(sem_id: usize) {
    sys_semaphore_down(sem_id);
}
<<<<<<< HEAD

#[macro_export]
macro_rules! vstore {
    ($var_ref: expr, $value: expr) => { 
        unsafe { core::intrinsics::volatile_store($var_ref as *const _ as _, $value) }
    };
}

#[macro_export]
macro_rules! vload {
    ($var_ref: expr) => { 
        unsafe { core::intrinsics::volatile_load($var_ref as *const _ as _) }
    };
}

#[macro_export]
macro_rules! memory_fence {
    () => {
        core::sync::atomic::fence(core::sync::atomic::Ordering::SeqCst)
    };
=======
pub fn condvar_create() -> isize {
    sys_condvar_create(0)
}
pub fn condvar_signal(condvar_id: usize) {
    sys_condvar_signal(condvar_id);
}
pub fn condvar_wait(condvar_id: usize, mutex_id: usize) {
    sys_condvar_wait(condvar_id, mutex_id);
>>>>>>> c234d141
}<|MERGE_RESOLUTION|>--- conflicted
+++ resolved
@@ -189,7 +189,15 @@
 pub fn semaphore_down(sem_id: usize) {
     sys_semaphore_down(sem_id);
 }
-<<<<<<< HEAD
+pub fn condvar_create() -> isize {
+    sys_condvar_create(0)
+}
+pub fn condvar_signal(condvar_id: usize) {
+    sys_condvar_signal(condvar_id);
+}
+pub fn condvar_wait(condvar_id: usize, mutex_id: usize) {
+    sys_condvar_wait(condvar_id, mutex_id);
+}
 
 #[macro_export]
 macro_rules! vstore {
@@ -210,14 +218,4 @@
     () => {
         core::sync::atomic::fence(core::sync::atomic::Ordering::SeqCst)
     };
-=======
-pub fn condvar_create() -> isize {
-    sys_condvar_create(0)
-}
-pub fn condvar_signal(condvar_id: usize) {
-    sys_condvar_signal(condvar_id);
-}
-pub fn condvar_wait(condvar_id: usize, mutex_id: usize) {
-    sys_condvar_wait(condvar_id, mutex_id);
->>>>>>> c234d141
 }